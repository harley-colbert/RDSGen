from __future__ import annotations
from pathlib import Path
from flask import Flask, send_from_directory
from .routes import api_bp  # <— from package, not from .routes.api

def create_app() -> Flask:
    # Serve static assets from the dedicated /frontend folder
    root = Path(__file__).resolve().parents[1]  # backend/
    frontend_dir = root.parent / "frontend"
    app = Flask(
        __name__,
        static_folder=str(frontend_dir),
        static_url_path="/static"  # we'll serve /static via /static, and index separately
    )

    # API
    app.register_blueprint(api_bp)

    # Prime the external workbook cache as soon as the server is ready to serve
    # requests. Failures are logged but do not prevent the app from starting;
    # the frontend will surface any fatal configuration issues during its
    # bootstrap call.
    from .routes.pricing import preload_cost_cache

<<<<<<< HEAD
    try:  # pragma: no cover - startup hook
        preload_cost_cache()
    except Exception as exc:
        app.logger.warning("Workbook cache preload skipped: %s", exc)
=======
    @app.before_serving
    def _warm_cache_on_startup() -> None:  # pragma: no cover - startup hook
        try:
            preload_cost_cache()
        except Exception as exc:
            app.logger.warning("Workbook cache preload skipped: %s", exc)
>>>>>>> 54d0a4d4

    # Index route
    @app.get("/")
    def index():
        # Serve the SPA entry
        return send_from_directory(frontend_dir, "index.html")

    return app

<|MERGE_RESOLUTION|>--- conflicted
+++ resolved
@@ -22,19 +22,11 @@
     # bootstrap call.
     from .routes.pricing import preload_cost_cache
 
-<<<<<<< HEAD
     try:  # pragma: no cover - startup hook
         preload_cost_cache()
     except Exception as exc:
         app.logger.warning("Workbook cache preload skipped: %s", exc)
-=======
-    @app.before_serving
-    def _warm_cache_on_startup() -> None:  # pragma: no cover - startup hook
-        try:
-            preload_cost_cache()
-        except Exception as exc:
-            app.logger.warning("Workbook cache preload skipped: %s", exc)
->>>>>>> 54d0a4d4
+
 
     # Index route
     @app.get("/")
